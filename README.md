# DFN_darkflight
DFN implementation of meteor darkflight calculation

## setup
It is easiest to run in a conda environment. install anaconda or miniconda, setup conda environment:
`conda create --name darkflight_env --file df_conda_spec.txt`

additionally, you need to setup the library STRM.py, see comment in DFN_darkflight.py for details.
The STRM data is downloaded to a cache, which is stored in a hardcoded directory within darkflight.py
this is currently hardcoded to /home/dfn-user/. you need to modify this.

additionally you need nrlmsise atmosphere model, python interface, from:
https://github.com/DeepHorizons/Python-NRLMSISE-00.git
to provide the following files in the same folder:
```
   nrlmsise_00_data.py
   nrlmsise_00_header.py
   nrlmsise_00.py
<<<<<<< HEAD
the version in pypi is out of date, you need the git version.
=======
```
>>>>>>> 202d4d35

## usage
edit the cfg file to match your meteorite
edit the wind profile file to match your winds

```
python DFN_darkflight.py <options>
  -h, --help            show this help message and exit
  -e EVENTFILE, --eventFile EVENTFILE
                        Event file for propagation [.ECSV, .CFG or .FITS]
  -w WINDFILE, --windFile WINDFILE
                        Wind file for the corresponding event [.CSV] (overrides cfg value)
  -v {eks,grits,raw}, --velocityModel {eks,grits,raw}
                        Specify which velocity model to use for darkflight. raw is preferred
  -m MASS, --mass MASS  Mass of the meteoroid, kg (default='fall-line')
  -d DENSITY, --density DENSITY
                        Density of the meteoroid (default=3500[kg/m3])
  -s SHAPE, --shape SHAPE
                        Specify the meteorite shape for the darkflight
                        (default=cylinder)
                        values permitted are s, c, b (for sphere,cylinder,brick) 
                        or a float for intermediate values
  -g H_GROUND, --h_ground H_GROUND
                        Height of the ground at landing site (m), float or 'a'
                        for auto, which uses SRTM data
  -k, --kml             use this option if you don't want to generate KMLs
  -J, --geojson         use this option if you want to generate geojson (must
                        have KMLs as well
  -K TRAJECTORYKEYWORD, --trajectorykeyword TRAJECTORYKEYWORD
                        Add a personalised keyword to output trajectory folder name.
  -mc MONTECARLO, --MonteCarlo MONTECARLO
                        Number of Monte Carlo simulations for the darkflight (overrides cfg value)
  -me MASS_ERR, --mass_err MASS_ERR
                        mass error range as 1-x,1+x multiplier to -m for MC
                        (default=0.1)
  -se SHAPE_ERR, --shape_err SHAPE_ERR
                        shape error as +/- for MC (default=0.15)
  -we WIND_ERR, --wind_err WIND_ERR
                        wind magnitude error in each layer as +/- for MC
                        (default=2.0 m/s)
```

## notes

for monte carlo:
`-s 1.4 -se 0.15` will simulate drags of ~1.2 to ~1.6, matching the drag range of sphere to rounded brick

If your system is set up appropriately, you can do:
`mpirun -n N python DFN_darkflight.py <options> -mc 1000`
for example, where the 1000 mc runs will be split accross N cores on a multicore processor. It's faster!

`-g a` will use Shuttle Radar Topography (STRM) to get terrain heights, and automatically set ground height.
STRM covers +/-52 deg latitude. The ASTER dataset is file compatible, and has higher latitude coverage.
You will need to download the appropriate files, and proably tweak the code, but file formats are the same.
<|MERGE_RESOLUTION|>--- conflicted
+++ resolved
@@ -5,22 +5,17 @@
 It is easiest to run in a conda environment. install anaconda or miniconda, setup conda environment:
 `conda create --name darkflight_env --file df_conda_spec.txt`
 
-additionally, you need to setup the library STRM.py, see comment in DFN_darkflight.py for details.
+Additionally, you need to setup the library STRM.py, see comment in DFN_darkflight.py for details.
 The STRM data is downloaded to a cache, which is stored in a hardcoded directory within darkflight.py
-this is currently hardcoded to /home/dfn-user/. you need to modify this.
+this is currently hardcoded to `/home/dfn-user/`, you need to modify this line in DFN_darkflight.py
 
-additionally you need nrlmsise atmosphere model, python interface, from:
+Additionally you need nrlmsise atmosphere model python interface, from:
 https://github.com/DeepHorizons/Python-NRLMSISE-00.git
-to provide the following files in the same folder:
-```
+to provide the following files in the same folder ad DFN_darkflight.py:
    nrlmsise_00_data.py
    nrlmsise_00_header.py
    nrlmsise_00.py
-<<<<<<< HEAD
-the version in pypi is out of date, you need the git version.
-=======
-```
->>>>>>> 202d4d35
+The version in pypi is out of date, you need the git version.
 
 ## usage
 edit the cfg file to match your meteorite
@@ -64,13 +59,12 @@
 ```
 
 ## notes
-
 for monte carlo:
 `-s 1.4 -se 0.15` will simulate drags of ~1.2 to ~1.6, matching the drag range of sphere to rounded brick
 
 If your system is set up appropriately, you can do:
-`mpirun -n N python DFN_darkflight.py <options> -mc 1000`
-for example, where the 1000 mc runs will be split accross N cores on a multicore processor. It's faster!
+`mpirun -n N python DFN_darkflight.py <options> -mc 1000` (where N is the number of cores you want to use.)
+So the 1000 Montecarlo runs will be split accross N cores on a multicore processor. It's faster!
 
 `-g a` will use Shuttle Radar Topography (STRM) to get terrain heights, and automatically set ground height.
 STRM covers +/-52 deg latitude. The ASTER dataset is file compatible, and has higher latitude coverage.
